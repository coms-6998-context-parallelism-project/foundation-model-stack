--- conflicted
+++ resolved
@@ -7,9 +7,8 @@
 
 ## Installation
 
-<<<<<<< HEAD
 We recommend running this on Python 3.11 and CUDA 12.1 for best performance, as the CPU overheads of the models are reduced significantly.
-=======
+
 ### Pypi
 
 ```
@@ -17,7 +16,6 @@
 ```
 
 ### Local
->>>>>>> 4294c598
 
 Requires [PyTorch >= 2.1](https://pytorch.org/get-started/locally/).
 
